from __future__ import absolute_import

import os
import six
import stat
import uuid
import logging

import requests
from six import string_types, integer_types
from six.moves.urllib.parse import urlparse
from six.moves.http_cookiejar import MozillaCookieJar

from . import models

try:
    from defusedxml import cElementTree as etree
except ImportError:
    from defusedxml import ElementTree as etree

try:
    import xml.etree.cElementTree as ET
except ImportError:
    import xml.etree.ElementTree as ET

logger = logging.getLogger(__name__)

DEFAULT_ENDPOINT = 'https://nuv.la'
DEFAULT_COOKIE_FILE = os.path.expanduser('~/.slipstream/cookies.txt')

def _mod_url(path):
    parts = path.strip('/').split('/')
    if parts[0] == 'module':
        del parts[0]
    return '/module/' + '/'.join(parts)


def _mod(path, with_version=True):
    parts = path.split('/')
    if with_version:
        return '/'.join(parts[1:])
    else:
        return '/'.join(parts[1:-1])


def get_module_type(category):
    mapping = {'image': 'component',
               'deployment': 'application'}
    return mapping.get(category.lower(), category.lower())


def ElementTree__iter(root):
    return getattr(root, 'iter',  # Python 2.7 and above
                   root.getiterator)  # Python 2.6 compatibility


class SlipStreamError(Exception):

    def __init__(self, reason):
        super(SlipStreamError, self).__init__(reason)
        self.reason = reason


class SessionStore(requests.Session):
    """A ``requests.Session`` subclass implementing a file-based session store."""

    def __init__(self, cookie_file=None):
        super(SessionStore, self).__init__()
        if cookie_file is None:
            cookie_file = DEFAULT_COOKIE_FILE
        cookie_dir = os.path.dirname(cookie_file)
        self.cookies = MozillaCookieJar(cookie_file)
        # Create the $HOME/.slipstream dir if it doesn't exist
        if not os.path.isdir(cookie_dir):
            os.mkdir(cookie_dir, stat.S_IRUSR | stat.S_IWUSR | stat.S_IXUSR)
        # Load existing cookies if the cookies.txt exists
        if os.path.isfile(cookie_file):
            self.cookies.load(ignore_discard=True)
            self.cookies.clear_expired_cookies()

    def request(self, *args, **kwargs):
        response = super(SessionStore, self).request(*args, **kwargs)
        self.cookies.save(ignore_discard=True)
        return response

    def clear(self, domain):
        """Clear cookies for the specified domain."""
        try:
            self.cookies.clear(domain)
            self.cookies.save()
        except KeyError:
            pass


class Api(object):
    """ This class is a Python wrapper&helper of the native SlipStream REST API"""

    GLOBAL_PARAMETERS = ['bypass-ssh-check', 'refqname', 'keep-running', 'tags', 'mutable', 'type']
    KEEP_RUNNING_VALUES = ['always', 'never', 'on-success', 'on-error']

    def __init__(self, endpoint=None, cookie_file=None, insecure=False):
        self.endpoint = DEFAULT_ENDPOINT if endpoint is None else endpoint
        self.session = SessionStore(cookie_file)
        self.session.verify = (insecure == False)
        self.session.headers.update({'Accept': 'application/xml'})
        if insecure:
            requests.packages.urllib3.disable_warnings(
                requests.packages.urllib3.exceptions.InsecureRequestWarning)

    def login(self, username, password):
        """

        :param username: 
        :param password: 

        """
        response = self.session.post('%s/auth/login' % self.endpoint, data={
            'username': username,
            'password': password
        })
        response.raise_for_status()

    def logout(self):
        """ """
        response = self.session.get('%s/logout' % self.endpoint)
        response.raise_for_status()
        url = urlparse(self.endpoint)
        self.session.clear(url.netloc)

    def _xml_get(self, url, **params):
        response = self.session.get('%s%s' % (self.endpoint, url),
                                    headers={'Accept': 'application/xml'},
                                    params=params)
        response.raise_for_status()

        parser = etree.DefusedXMLParser(encoding='utf-8')
        parser.feed(response.text.encode('utf-8'))
        return parser.close()

    def _xml_put(self, url, data):
        return self.session.put('%s%s' % (self.endpoint, url),
                                headers={'Accept': 'application/xml',
                                         'Content-Type': 'application/xml'},
                                data=data)

    def _json_get(self, url, **params):
        response = self.session.get('%s%s' % (self.endpoint, url),
                                    headers={'Accept': 'application/json'},
                                    params=params)
        response.raise_for_status()
        return response.json()


    @staticmethod
    def _add_to_dict_if_not_none(d, key, value):
        if key is not None and value is not None:
            d[key] = value


    @staticmethod
    def _dict_values_to_string(d):
        return {k: v if isinstance(v, six.string_types) else str(v) for k,v in six.iteritems(d)}


    def create_user(self, username, password, email, first_name, last_name,
                    organization=None, roles='', privileged=False,
                    default_cloud=None, default_keep_running='never',
                    ssh_public_keys=None, log_verbosity=1, execution_timeout=30,
                    usage_email='never', cloud_parameters=None):
        """
        Create a new user into SlipStream.

        :param username: The user's username (need to be unique)
        :type username: str
        :param password: The user's password
        :type password: str
        :param email: The user's email address
        :type email: str
        :param first_name: The user's first name
        :type first_name: str
        :param last_name: The user's last name
        :type last_name: str
        :param organization: The user's organization/company
        :type organization: str
        :param roles: The user's roles
        :type roles: list
        :param privileged: true to create a privileged user, false otherwise
        :type privileged: bool
        :param default_cloud: The user's default Cloud
        :type default_cloud: str
        :param default_keep_running: The user's default setting for keep-running.
        :type default_keep_running: 'always' or 'never' or 'on-success' or 'on-error'
        :param ssh_public_keys: The SSH public keys to inject into deployed instances.
                                One key per line.
        :type ssh_public_keys: str
        :param log_verbosity: The verbosity level of the logging inside instances.
                              0: Actions, 1: Steps, 2: Details, 3: Debugging
        :type log_verbosity: 0 or 1 or 2 or 3
        :param execution_timeout: If a deployment stays in a transitionnal state
                                  for more than this value (in minutes) it will
                                  be forcefully terminated.
        :type execution_timeout: int
        :param usage_email: Set it to 'daily' if you want to receive daily email
                            with a summary of your Cloud usage of the previous day.
        :type usage_email: 'never' or 'daily'
        :param cloud_parameters: To add Cloud specific parameters (like credentials).
                                 A dict with the cloud name as the key and a dict of parameter as the value.
        :type cloud_parameters: dict

        """
        attrib = dict(name=username, password=password, email=email,
                      firstName=first_name, lastName=last_name,
                      organization=organization, roles=roles, issuper=privileged,
                      state='ACTIVE', resourceUri='user/{}'.format(username))
        _attrib = self._dict_values_to_string(attrib)

        parameters = {}
        if cloud_parameters is not None:
            for cloud, params in six.iteritems(cloud_parameters):
                for name, value in six.iteritems(params):
                    parameters['{}.{}'.format(cloud, name)] = value

        self._add_to_dict_if_not_none(parameters, 'General.default.cloud.service', default_cloud)
        self._add_to_dict_if_not_none(parameters, 'General.keep-running', default_keep_running)
        self._add_to_dict_if_not_none(parameters, 'General.Verbosity Level', log_verbosity)
        self._add_to_dict_if_not_none(parameters, 'General.Timeout', execution_timeout)
        self._add_to_dict_if_not_none(parameters, 'General.mail-usage', usage_email)
        self._add_to_dict_if_not_none(parameters, 'General.ssh.public.key', ssh_public_keys)

        _parameters = self._dict_values_to_string(parameters)

        user_xml = ET.Element('user', **_attrib)

        params_xml = ET.SubElement(user_xml, 'parameters')
        for name, value in six.iteritems(_parameters):
            category = name.split('.', 1)[0]
            entry_xml = ET.SubElement(params_xml, 'entry')
            ET.SubElement(entry_xml, 'string').text = name
            param_xml = ET.SubElement(entry_xml, 'parameter', name=name, category=category)
            ET.SubElement(param_xml, 'value').text = value

        response = self._xml_put('/user/{}'.format(username), etree.tostring(user_xml, 'UTF-8'))

        if not (200 <= response.status_code < 300):
            reason = ''
            try:
                reason = etree.fromstring(response.text).get('detail')
            except:
                pass
            else:
                raise SlipStreamError(reason)
        response.raise_for_status()

        return True


    def list_applications(self):
        """
        List apps in the appstore
        """
        root = self._xml_get('/appstore')
        for elem in ElementTree__iter(root)('item'):
            yield models.App(name=elem.get('name'),
                             type=get_module_type(elem.get('category')),
                             version=int(elem.get('version')),
                             path=_mod(elem.get('resourceUri'),
                                      with_version=False))



    def get_element(self, path):
        """
        Get details about a project, a component or an application

        :param path: The path of an element (project/component/application)
        :type path: str

        """
        url = _mod_url(path)
        try:
            root = self._xml_get(url)
        except requests.HTTPError as e:
            if e.response.status_code == 403:
                logger.debug("Access denied for path: {0}. Skipping.".format(path))
            raise

        module = models.Module(name=root.get('shortName'),
                               type=get_module_type(root.get('category')),
                               created=root.get('creation'),
                               modified=root.get('lastModified'),
                               description=root.get('description'),
                               version=int(root.get('version')),
                               path=_mod('%s/%s' % (root.get('parentUri').strip('/'),
                                                   root.get('shortName'))))
        return module



    def get_deployment_components(self, path):
        """
        Get components used in an an application
<<<<<<< HEAD

        :param path: The path of an element (application)
        :type path: str

=======
        :param path: The path of an element (application)
        :type path: str
>>>>>>> dd55b7d0
        """
        url = _mod_url(path)
        try:
            root = self._xml_get(url)
        except requests.HTTPError as e:
            if e.response.status_code == 403:
                logger.debug("Access denied for path: {0}. Skipping.".format(path))
            raise
        for n in root.find("nodes"):
            node = n.find("node")
            yield models.Component(path=_mod(node.get("imageUri")),
                                   name=node.get('name'),
                                   cloud=node.get('cloudService'),
                                   multiplicity=node.get('multiplicity'),
<<<<<<< HEAD
                                   maxProvisioningFailures=node.get('maxProvisioningFailures')
                                   )



=======
                                   max_provisioning_failures=node.get('maxProvisioningFailures')
                                   )


>>>>>>> dd55b7d0
    def list_project_content(self, path=None, recurse=False):
        """
        List the content of a project

        :param path: The path of a project. If None, list the root project.
        :type path: str
        :param recurse: Get project content recursively
        :type recurse: bool

        """
        logger.debug("Starting with path: {0}".format(path))
        # Path normalization
        if not path:
            url = '/module'
        else:
            url = _mod_url(path)
        logger.debug("Using normalized URL: {0}".format(url))

        try:
            root = self._xml_get(url)
        except requests.HTTPError as e:
            if e.response.status_code == 403:
                logger.debug("Access denied for path: {0}. Skipping.".format(path))
                return
            raise

        for elem in ElementTree__iter(root)('item'):
            # Compute module path
            if elem.get('resourceUri'):
                app_path = elem.get('resourceUri')
            else:
                app_path = "%s/%s" % (root.get('parentUri').strip('/'),
                                      '/'.join([root.get('shortName'),
                                                elem.get('name'),
                                                elem.get('version')]))

            module_type = get_module_type(elem.get('category'))
            logger.debug("Found '{0}' with path: {1}".format(module_type, app_path))
            app = models.App(name=elem.get('name'),
                             type=module_type,
                             version=int(elem.get('version')),
                             path=_mod(app_path, with_version=False))
            yield app
            if app.type == 'project' and recurse:
                logger.debug("Recursing into path: {0}".format(app_path))
                for app in self.list_project_content(app_path, recurse):
                    yield app

    def list_deployments(self, inactive=False):
        """
        List deployments

        :param inactive: Include inactive deployments. Default to False

        """
        root = self._xml_get('/run', activeOnly=(not inactive))
        for elem in ElementTree__iter(root)('item'):
            yield models.Deployment(id=uuid.UUID(elem.get('uuid')),
                                    module=_mod(elem.get('moduleResourceUri')),
                                    status=elem.get('status').lower(),
                                    started_at=elem.get('startTime'),
                                    last_state_change=elem.get('lastStateChangeTime'),
                                    cloud=elem.get('cloudServiceNames'),
                                    username=elem.get('username'),
                                    abort=elem.get('abort'),
                                    )

    def get_deployment(self, deployment_id):
        """
        Get a deployment

        :param deployment_id: The deployment UUID of the deployment to get
        :type deployment_id: str or UUID

        """
        root = self._xml_get('/run/' + str(deployment_id))
        return models.Deployment(id=uuid.UUID(root.get('uuid')),
                                 module=_mod(root.get('moduleResourceUri')),
                                 status=root.get('state').lower(),
                                 started_at=root.get('startTime'),
                                 last_state_change=root.get('lastStateChangeTime'),
                                 cloud=root.get('cloudServiceNames'),
                                 username=root.get('username'),
                                 abort=root.get('abort'),
                                 )

    def list_virtualmachines(self, deployment_id=None, offset=0, limit=20):
        """
        List virtual machines

        :param deployment_id: Retrieve only virtual machines about the specified run_id. Default to None
        :type deployment_id: str or UUID
        :param offset: Retrieve virtual machines starting by the offset<exp>th</exp> one. Default to 0
        :param limit: Retrieve at most 'limit' virtual machines. Default to 20

        """
        if deployment_id is not None:
            _deployment_id = str(deployment_id)

        root = self._xml_get('/vms', offset=offset, limit=limit, runUuid=_deployment_id)
        for elem in ElementTree__iter(root)('vm'):
            run_id_str = elem.get('runUuid')
            run_id = uuid.UUID(run_id_str) if run_id_str is not None else None
            yield models.VirtualMachine(id=elem.get('instanceId'),
                                        cloud=elem.get('cloud'),
                                        status=elem.get('state').lower(),
                                        deployment_id=run_id,
                                        deployment_owner=elem.get('runOwner'),
                                        ip=elem.get('ip'),
                                        cpu=elem.get('cpu'),
                                        ram=elem.get('ram'),
                                        disk=elem.get('disk'),
                                        instance_type=elem.get('instanceType'),
                                        is_usable=elem.get('isUsable'))

    def build_component(self, path, cloud=None):
        """

        :param path: The path to a component
        :type path: str
        :param cloud: The Cloud on which to build the component. If None, the user default Cloud will be used.
        :type cloud: str

        """
        response = self.session.post(self.endpoint + '/run', data={
            'type': 'Machine',
            'refqname': path,
            'parameter--cloudservice': cloud or 'default',
        })
        response.raise_for_status()
        run_id = response.headers['location'].split('/')[-1]
        return uuid.UUID(run_id)

    def deploy(self, path, cloud=None, parameters=None, tags=None, keep_running=None, scalable=False, multiplicity=None,
               tolerate_failures=None, check_ssh_key=False, raw_params=None):
        """
        Run a component or an application

        :param path: The path of the component/application to deploy
        :type path: str
        :param cloud: A string or a dict to specify on which Cloud(s) to deploy the component/application.
                      To deploy a component simply specify the Cloud name as a string.
                      To deploy a deployment specify a dict with the nodenames as keys and Cloud names as values.
                      If not specified the user default cloud will be used.
        :type cloud: str or dict
        :param parameters: A dict of parameters to redefine for this deployment.
                           To redefine a parameter of a node use "<nodename>" as keys and dict of parameters as values.
                           To redefine a parameter of a component or a global parameter use "<parametername>" as the key.
        :type parameters: dict
        :param tags: List of tags that can be used to identify or annotate a deployment
        :type tags: str or list
        :param keep_running: [Only apply to applications] Define when to terminate or not a deployment when it reach the
                             'Ready' state. Possibles values: 'always', 'never', 'on-success', 'on-error'.
                             If scalable is set to True, this value is ignored and it will behave as if it was set to 'always'.
                             If not specified the user default will be used.
        :type keep_running: 'always' or 'never' or 'on-success' or 'on-error'
        :param scalable: [Only apply to applications] True to start a scalable deployment. Default: False
        :type scalable: bool
        :param multiplicity: [Only apply to applications] A dict to specify how many instances to start per node.
                             Nodenames as keys and number of instances to start as values.
        :type multiplicity: bool
        :param tolerate_failures: [Only apply to applications] A dict to specify how many failures to tolerate per node.
                                  Nodenames as keys and number of failure to tolerate as values.
        :type tolerate_failures: dict
        :param check_ssh_key: Set it to True if you want the SlipStream server to check if you have a public ssh key
                              defined in your user profile. Useful if you want to ensure you will have access to VMs.
        :type check_ssh_key: bool
        :param raw_params: This allows you to pass parameters directly in the request to the SlipStream server.
                           Keys must be formatted in the format understood by the SlipStream server.
        :type raw_params: dict

        :return: The deployment UUID of the newly created deployment
        :rtype: uuid.UUID
        """

        _raw_params = dict() if raw_params is None else raw_params
        _raw_params.update(self._convert_parameters_to_raw_params(parameters))
        _raw_params.update(self._convert_clouds_to_raw_params(cloud))
        _raw_params.update(self._convert_multiplicity_to_raw_params(multiplicity))
        _raw_params.update(self._convert_tolerate_failures_to_raw_params(tolerate_failures))
        _raw_params['refqname'] = path

        if tags:
            _raw_params['tags'] = tags if isinstance(tags, six.string_types) else ','.join(tags)

        if keep_running:
            if keep_running not in self.KEEP_RUNNING_VALUES:
                raise ValueError('"keep_running" should be one of {}, not "{}"'.format(self.KEEP_RUNNING_VALUES,
                                                                                     keep_running))
            _raw_params['keep-running'] = keep_running

        if scalable:
            _raw_params['mutable'] = 'on'

        if not check_ssh_key:
            _raw_params['bypass-ssh-check'] = 'true'

        response = self.session.post(self.endpoint + '/run', data=_raw_params)

        if response.status_code == 409:
            reason = etree.fromstring(response.text).get('detail')
            raise SlipStreamError(reason)

        response.raise_for_status()
        deployment_id = response.headers['location'].split('/')[-1]
        return uuid.UUID(deployment_id)

    def terminate(self, deployment_id):
        """
        Terminate a deployment

        :param deployment_id: The UUID of the deployment to terminate
        :type deployment_id: str or uuid.UUID

        """
        response = self.session.delete('%s/run/%s' % (self.endpoint, deployment_id))
        response.raise_for_status()
        return True

    def usage(self):
        """
        Get current usage and quota by cloud service.
        """
        root = self._xml_get('/dashboard')
        for elem in ElementTree__iter(root)('cloudUsage'):
            yield models.Usage(cloud=elem.get('cloud'),
                               quota=int(elem.get('vmQuota')),
                               run_usage=int(elem.get('userRunUsage')),
                               vm_usage=int(elem.get('userVmUsage')),
                               inactive_vm_usage=int(elem.get('userInactiveVmUsage')),
                               others_vm_usage=int(elem.get('othersVmUsage')),
                               pending_vm_usage=int(elem.get('pendingVmUsage')),
                               unknown_vm_usage=int(elem.get('unknownVmUsage')))

    def publish(self, path):
        """
        Publish a component or an application to the appstore

        :param path: The path to a component or an application

        """
        response = self.session.put('%s%s/publish' % (self.endpoint,
                                                      _mod_url(path)))
        response.raise_for_status()
        return True

    def unpublish(self, path):
        """
        Unpublish a component or an application from the appstore

        :param path: The path to a component or an application

        """
        response = self.session.delete('%s%s/publish' % (self.endpoint,
                                                         _mod_url(path)))
        response.raise_for_status()
        return True

    def delete_element(self, path):
        """
        Delete a project, a component or an application

        :param path: The path to a component or an application

        """
        response = self.session.delete('%s%s' % (self.endpoint, _mod_url(path)))

        response.raise_for_status()
        return True

    @staticmethod
    def _check_type(obj_name, obj, allowed_types):
        if not isinstance(obj, allowed_types):
            raise ValueError('Invalid type "{}" for "{}"'.format(type(obj), obj_name))

    @classmethod
    def _convert_clouds_to_raw_params(cls, clouds):
        return cls._convert_per_node_parameter_to_raw_params('cloudservice', clouds, allowed_types=string_types)

    @classmethod
    def _convert_multiplicity_to_raw_params(cls, multiplicity):
        return cls._convert_per_node_parameter_to_raw_params('multiplicity', multiplicity,
                                                             allowed_types=(integer_types, string_types))

    @classmethod
    def _convert_tolerate_failures_to_raw_params(cls, tolerate_failures):
        return cls._convert_per_node_parameter_to_raw_params('max-provisioning-failures', tolerate_failures,
                                                             allowed_types=(integer_types, string_types))

    @classmethod
    def _convert_per_node_parameter_to_raw_params(cls, parameter_name, parameters, allowed_types=(string_types, int),
                                                  allow_no_node=True):
        raw_params = dict()

        if parameters is None:
            return raw_params

        if isinstance(parameters, dict):
            for key, value in parameters.items():
                cls._check_type('{}:{}'.format(key, parameter_name), value, allowed_types)
                raw_params['parameter--node--{}--{}'.format(key, parameter_name)] = value
        elif allow_no_node:
            cls._check_type(parameter_name, parameters, allowed_types)
            raw_params['parameter--{}'.format(parameter_name)] = parameters
        else:
            cls._check_type(parameter_name, parameters, dict)

        return raw_params

    @classmethod
    def _convert_parameters_to_raw_params(cls, parameters):
        raw_params = dict()

        if parameters is None:
            return raw_params

        for key, value in parameters.items():
            if isinstance(value, dict):
                # Redefine node parameters
                for parameter_name, parameter_value in value.items():
                    raw_params['parameter--node--{}--{}'.format(key, parameter_name)] = parameter_value
            else:
                if key in cls.GLOBAL_PARAMETERS:
                    # Redefine a global parameter
                    raw_params[key] = value
                else:
                    # Redefine a component parameter
                    raw_params['parameter--{}'.format(key)] = value

        return raw_params


<|MERGE_RESOLUTION|>--- conflicted
+++ resolved
@@ -299,15 +299,8 @@
     def get_deployment_components(self, path):
         """
         Get components used in an an application
-<<<<<<< HEAD
-
         :param path: The path of an element (application)
         :type path: str
-
-=======
-        :param path: The path of an element (application)
-        :type path: str
->>>>>>> dd55b7d0
         """
         url = _mod_url(path)
         try:
@@ -322,18 +315,11 @@
                                    name=node.get('name'),
                                    cloud=node.get('cloudService'),
                                    multiplicity=node.get('multiplicity'),
-<<<<<<< HEAD
                                    maxProvisioningFailures=node.get('maxProvisioningFailures')
                                    )
 
 
 
-=======
-                                   max_provisioning_failures=node.get('maxProvisioningFailures')
-                                   )
-
-
->>>>>>> dd55b7d0
     def list_project_content(self, path=None, recurse=False):
         """
         List the content of a project
