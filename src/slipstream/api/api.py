--- conflicted
+++ resolved
@@ -1190,14 +1190,10 @@
                     # Redefine a component parameter
                     raw_params['parameter--{}'.format(key)] = value
 
-<<<<<<< HEAD
-        return raw_params
-=======
         return raw_params
 
     def get_cloud_credentials(self, cimi_filter=''):
         filter = "type^='cloud-cred'"
         if cimi_filter:
             filter += 'and %s' % cimi_filter
-        return self.cimi_search(resource_type='credentials', filter=filter)
->>>>>>> 30e62b8b
+        return self.cimi_search(resource_type='credentials', filter=filter)