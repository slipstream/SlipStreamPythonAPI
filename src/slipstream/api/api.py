from __future__ import absolute_import

import os
import six
import stat
import uuid
import logging

import requests
from six import string_types, integer_types
from six.moves.urllib.parse import urlparse
from six.moves.http_cookiejar import MozillaCookieJar

from . import models

try:
    from defusedxml import cElementTree as etree
except ImportError:
    from defusedxml import ElementTree as etree

try:
    import xml.etree.cElementTree as ET
except ImportError:
    import xml.etree.ElementTree as ET

logger = logging.getLogger(__name__)

DEFAULT_ENDPOINT = 'https://nuv.la'
DEFAULT_COOKIE_FILE = os.path.expanduser('~/.slipstream/cookies.txt')

def _mod_url(path):
    parts = path.strip('/').split('/')
    if parts[0] == 'module':
        del parts[0]
    return '/module/' + '/'.join(parts)


def _mod(path, with_version=True):
    parts = path.split('/')
    if with_version:
        return '/'.join(parts[1:])
    else:
        return '/'.join(parts[1:-1])


def get_module_type(category):
    mapping = {'image': 'component',
               'deployment': 'application'}
    return mapping.get(category.lower(), category.lower())


def ElementTree__iter(root):
    return getattr(root, 'iter',  # Python 2.7 and above
                   root.getiterator)  # Python 2.6 compatibility


class SlipStreamError(Exception):

    def __init__(self, reason):
        super(SlipStreamError, self).__init__(reason)
        self.reason = reason


class SessionStore(requests.Session):
    """A ``requests.Session`` subclass implementing a file-based session store."""

    def __init__(self, cookie_file=None):
        super(SessionStore, self).__init__()
        if cookie_file is None:
            cookie_file = DEFAULT_COOKIE_FILE
        cookie_dir = os.path.dirname(cookie_file)
        self.cookies = MozillaCookieJar(cookie_file)
        # Create the $HOME/.slipstream dir if it doesn't exist
        if not os.path.isdir(cookie_dir):
            os.mkdir(cookie_dir, stat.S_IRUSR | stat.S_IWUSR | stat.S_IXUSR)
        # Load existing cookies if the cookies.txt exists
        if os.path.isfile(cookie_file):
            self.cookies.load(ignore_discard=True)
            self.cookies.clear_expired_cookies()

    def request(self, *args, **kwargs):
        response = super(SessionStore, self).request(*args, **kwargs)
        self.cookies.save(ignore_discard=True)
        return response

    def clear(self, domain):
        """Clear cookies for the specified domain."""
        try:
            self.cookies.clear(domain)
            self.cookies.save()
        except KeyError:
            pass


class Api(object):
    """ This class is a Python wrapper&helper of the native SlipStream REST API"""

    GLOBAL_PARAMETERS = ['bypass-ssh-check', 'refqname', 'keep-running', 'tags', 'mutable', 'type']
    KEEP_RUNNING_VALUES = ['always', 'never', 'on-success', 'on-error']

    def __init__(self, endpoint=None, cookie_file=None, insecure=False):
        self.endpoint = DEFAULT_ENDPOINT if endpoint is None else endpoint
        self.session = SessionStore(cookie_file)
        self.session.verify = (insecure == False)
        self.session.headers.update({'Accept': 'application/xml'})
        if insecure:
            requests.packages.urllib3.disable_warnings(
                requests.packages.urllib3.exceptions.InsecureRequestWarning)
        self.username = None

    def login(self, username, password):
        """

        :param username: 
        :param password: 

        """
        self.username = username

        response = self.session.post('%s/auth/login' % self.endpoint, data={
            'username': username,
            'password': password
        })
        response.raise_for_status()

    def logout(self):
        """ """
        response = self.session.get('%s/logout' % self.endpoint)
        response.raise_for_status()
        url = urlparse(self.endpoint)
        self.session.clear(url.netloc)

    def _xml_get(self, url, **params):
        response = self.session.get('%s%s' % (self.endpoint, url),
                                    headers={'Accept': 'application/xml'},
                                    params=params)
        response.raise_for_status()

        parser = etree.DefusedXMLParser(encoding='utf-8')
        parser.feed(response.text.encode('utf-8'))
        return parser.close()

    def _xml_put(self, url, data):
        return self.session.put('%s%s' % (self.endpoint, url),
                                headers={'Accept': 'application/xml',
                                         'Content-Type': 'application/xml'},
                                data=data)

    def _json_get(self, url, **params):
        response = self.session.get('%s%s' % (self.endpoint, url),
                                    headers={'Accept': 'application/json'},
                                    params=params)
        response.raise_for_status()
        return response.json()

    @staticmethod
    def _add_to_dict_if_not_none(d, key, value):
        if key is not None and value is not None:
            d[key] = value

    @staticmethod
    def _dict_values_to_string(d):
        return {k: v if isinstance(v, six.string_types) else str(v) for k,v in six.iteritems(d)}

    def create_user(self, username, password, email, first_name, last_name,
                    organization=None, roles=None, privileged=False,
                    default_cloud=None, default_keep_running='never',
                    ssh_public_keys=None, log_verbosity=1, execution_timeout=30,
                    usage_email='never', cloud_parameters=None):
        """
        Create a new user into SlipStream.

        :param username: The user's username (need to be unique)
        :type username: str
        :param password: The user's password
        :type password: str
        :param email: The user's email address
        :type email: str
        :param first_name: The user's first name
        :type first_name: str
        :param last_name: The user's last name
        :type last_name: str
        :param organization: The user's organization/company
        :type organization: str|None
        :param roles: The user's roles
        :type roles: list
        :param privileged: true to create a privileged user, false otherwise
        :type privileged: bool
        :param default_cloud: The user's default Cloud
        :type default_cloud: str|None
        :param default_keep_running: The user's default setting for keep-running.
        :type default_keep_running: 'always' or 'never' or 'on-success' or 'on-error'
        :param ssh_public_keys: The SSH public keys to inject into deployed instances.
                                One key per line.
        :type ssh_public_keys: str|None
        :param log_verbosity: The verbosity level of the logging inside instances.
                              0: Actions, 1: Steps, 2: Details, 3: Debugging
        :type log_verbosity: 0 or 1 or 2 or 3
        :param execution_timeout: If a deployment stays in a transitionnal state
                                  for more than this value (in minutes) it will
                                  be forcefully terminated.
        :type execution_timeout: int
        :param usage_email: Set it to 'daily' if you want to receive daily email
                            with a summary of your Cloud usage of the previous day.
        :type usage_email: 'never' or 'daily'
        :param cloud_parameters: To add Cloud specific parameters (like credentials).
                                 A dict with the cloud name as the key and a dict of parameter as the value.
        :type cloud_parameters: dict|None

        """
        attrib = dict(name=username, password=password, email=email,
                      firstName=first_name, lastName=last_name,
                      issuper=privileged,
                      state='ACTIVE', resourceUri='user/{}'.format(username))
        self._add_to_dict_if_not_none(attrib, 'organization', organization)
        self._add_to_dict_if_not_none(attrib, 'roles', roles)
        _attrib = self._dict_values_to_string(attrib)

        parameters = {}
        if cloud_parameters is not None:
            for cloud, params in six.iteritems(cloud_parameters):
                for name, value in six.iteritems(params):
                    parameters['{}.{}'.format(cloud, name)] = value

        self._add_to_dict_if_not_none(parameters, 'General.default.cloud.service', default_cloud)
        self._add_to_dict_if_not_none(parameters, 'General.keep-running', default_keep_running)
        self._add_to_dict_if_not_none(parameters, 'General.Verbosity Level', log_verbosity)
        self._add_to_dict_if_not_none(parameters, 'General.Timeout', execution_timeout)
        self._add_to_dict_if_not_none(parameters, 'General.mail-usage', usage_email)
        self._add_to_dict_if_not_none(parameters, 'General.ssh.public.key', ssh_public_keys)

        _parameters = self._dict_values_to_string(parameters)

        user_xml = ET.Element('user', **_attrib)

        params_xml = ET.SubElement(user_xml, 'parameters')
        for name, value in six.iteritems(_parameters):
            category = name.split('.', 1)[0]
            entry_xml = ET.SubElement(params_xml, 'entry')
            ET.SubElement(entry_xml, 'string').text = name
            param_xml = ET.SubElement(entry_xml, 'parameter', name=name, category=category)
            ET.SubElement(param_xml, 'value').text = value

        response = self._xml_put('/user/{}'.format(username), etree.tostring(user_xml, 'UTF-8'))

        if not (200 <= response.status_code < 300):
            reason = ''
            try:
                reason = etree.fromstring(response.text).get('detail')
            except:
                pass
            else:
                raise SlipStreamError(reason)
        response.raise_for_status()

        return True

<<<<<<< HEAD
    def get_user_informations(self, username):
        """
        Get informations for a given user, if permitted
        :param username: The username of the user
        :type path: str
        """
=======
    def get_user(self, username=None):
        """
        Get informations for a given user, if permitted
        :param username: The username of the user.
                         Default to the user logged in if not provided or None.
        :type path: str|None
        """
        if not username:
            username = self.username

>>>>>>> 2372b1f2
        try:
            root = self._xml_get('/user/%s' % username)
        except requests.HTTPError as e:
            if e.response.status_code == 403:
                logger.debug("Access denied for user: {0}.")
            raise
<<<<<<< HEAD
        default_cloud = ""
        ssh_public_key = ""
        keep_running = ""
        timeout = ""
        configured_clouds = []
        for n in root.find("parameters"):
            parameter = n.find("parameter")
            if parameter.get('name') == "General.default.cloud.service":
                default_cloud = parameter.find("value").text
            elif parameter.get('name') == "General.ssh.public.key":
                ssh_public_key = parameter.find("value").text
            elif parameter.get('name') == "General.keep-running":
                keep_running = parameter.find("value").text
            elif parameter.get('name') == "General.Timeout":
                timeout = parameter.find("value").text
            elif parameter.get('name').endswith(".username"):
                value = parameter.find("value").text
                if value is not None and value.strip() != "":
                    configured_clouds.append(parameter.get('category'))
        user = models.User(
            name=root.get('name'),
=======

        general_params = {}
        with_username = set()
        with_password = set()

        for p in root.findall('parameters/entry/parameter'):
            name = p.get('name', '')
            value = p.findtext('value', '')
            category = p.get('category', '')

            if (name.endswith('.username') or name.endswith('.access.id')) and value:
                with_username.add(category)
            elif (name.endswith('.password') or name.endswith('.secret.key')) and value:
                with_password.add(category)
            elif category == 'General':
                general_params[name] = value

        configured_clouds = with_username & with_password

        user = models.User(
            username=root.get('name'),
>>>>>>> 2372b1f2
            cyclone_login=root.get('cycloneLogin'),
            email=root.get('email'),
            first_name=root.get('firstName'),
            last_name=root.get('lastName'),
            organization=root.get('organization'),
            configured_clouds=configured_clouds,
<<<<<<< HEAD
            default_cloud=default_cloud,
            ssh_public_key=ssh_public_key,
            keep_running=keep_running,
            timeout=timeout,
            privileged=root.get('issuper').lower() == "true",
        )
        return user

=======
            default_cloud=general_params.get('General.default.cloud.service'),
            ssh_public_keys=general_params.get('General.ssh.public.key', '').splitlines(),
            keep_running=general_params.get('General.keep-running'),
            timeout=general_params.get('General.Timeout'),
            privileged=root.get('issuper').lower() == "true",
        )
        return user
>>>>>>> 2372b1f2

    def list_applications(self):
        """
        List apps in the appstore
        """
        root = self._xml_get('/appstore')
        for elem in ElementTree__iter(root)('item'):
            yield models.App(name=elem.get('name'),
                             type=get_module_type(elem.get('category')),
                             version=int(elem.get('version')),
                             path=_mod(elem.get('resourceUri'),
                                      with_version=False))

    def get_element(self, path):
        """
        Get details about a project, a component or an application

        :param path: The path of an element (project/component/application)
        :type path: str

        """
        url = _mod_url(path)
        try:
            root = self._xml_get(url)
        except requests.HTTPError as e:
            if e.response.status_code == 403:
                logger.debug("Access denied for path: {0}. Skipping.".format(path))
            raise

        module = models.Module(name=root.get('shortName'),
                               type=get_module_type(root.get('category')),
                               created=root.get('creation'),
                               modified=root.get('lastModified'),
                               description=root.get('description'),
                               version=int(root.get('version')),
                               path=_mod('%s/%s' % (root.get('parentUri').strip('/'),
                                                   root.get('shortName'))))
        return module

    def get_application_nodes(self, path):
        """
        Get nodes of an application
        :param path: The path of an application
        :type path: str
        """
        url = _mod_url(path)
        try:
            root = self._xml_get(url)
        except requests.HTTPError as e:
            if e.response.status_code == 403:
                logger.debug("Access denied for path: {0}. Skipping.".format(path))
            raise
        for node in root.findall("nodes/entry/node"):
            yield models.Node(path=_mod(node.get("imageUri")),
                              name=node.get('name'),
                              cloud=node.get('cloudService'),
                              multiplicity=node.get('multiplicity'),
                              max_provisioning_failures=node.get('maxProvisioningFailures'),
                              network=node.get('network'),
                              cpu=node.get('cpu'),
                              ram=node.get('ram'),
                              disk=node.get('disk'),
                              extra_disk_volatile=node.get('extraDiskVolatile'),
                              )


    def list_project_content(self, path=None, recurse=False):
        """
        List the content of a project

        :param path: The path of a project. If None, list the root project.
        :type path: str
        :param recurse: Get project content recursively
        :type recurse: bool

        """
        logger.debug("Starting with path: {0}".format(path))
        # Path normalization
        if not path:
            url = '/module'
        else:
            url = _mod_url(path)
        logger.debug("Using normalized URL: {0}".format(url))

        try:
            root = self._xml_get(url)
        except requests.HTTPError as e:
            if e.response.status_code == 403:
                logger.debug("Access denied for path: {0}. Skipping.".format(path))
                return
            raise

        for elem in ElementTree__iter(root)('item'):
            # Compute module path
            if elem.get('resourceUri'):
                app_path = elem.get('resourceUri')
            else:
                app_path = "%s/%s" % (root.get('parentUri').strip('/'),
                                      '/'.join([root.get('shortName'),
                                                elem.get('name'),
                                                elem.get('version')]))

            module_type = get_module_type(elem.get('category'))
            logger.debug("Found '{0}' with path: {1}".format(module_type, app_path))
            app = models.App(name=elem.get('name'),
                             type=module_type,
                             version=int(elem.get('version')),
                             path=_mod(app_path, with_version=False))
            yield app
            if app.type == 'project' and recurse:
                logger.debug("Recursing into path: {0}".format(app_path))
                for app in self.list_project_content(app_path, recurse):
                    yield app

    def list_deployments(self, inactive=False):
        """
        List deployments

        :param inactive: Include inactive deployments. Default to False

        """
        root = self._xml_get('/run', activeOnly=(not inactive))
        for elem in ElementTree__iter(root)('item'):
            yield models.Deployment(id=uuid.UUID(elem.get('uuid')),
                                    module=_mod(elem.get('moduleResourceUri')),
                                    status=elem.get('status').lower(),
                                    started_at=elem.get('startTime'),
                                    last_state_change=elem.get('lastStateChangeTime'),
                                    cloud=elem.get('cloudServiceNames'),
                                    username=elem.get('username'),
                                    abort=elem.get('abort'),
<<<<<<< HEAD
                                    service=elem.get('serviceUrl'),
=======
                                    service_url=elem.get('serviceUrl'),
>>>>>>> 2372b1f2
                                    )

    def get_deployment(self, deployment_id):
        """
        Get a deployment

        :param deployment_id: The deployment UUID of the deployment to get
        :type deployment_id: str or UUID

        """
        root = self._xml_get('/run/' + str(deployment_id))
<<<<<<< HEAD
        abort=None
        service=None
        for entry in root.find("runtimeParameters"):
            p = entry.find("runtimeParameter")
            if p.text is not None and p.get("key") == "ss:abort":
                abort=p.text.strip()
            if p.text is not None and p.get("key") == "ss:url.service":
                service=p.text.strip()
=======

        abort = root.findtext('runtimeParameters/entry/runtimeParameter[@key="ss:abort"]')
        service_url = root.findtext('runtimeParameters/entry/runtimeParameter[@key="ss:url.service"]')

>>>>>>> 2372b1f2
        return models.Deployment(id=uuid.UUID(root.get('uuid')),
                                 module=_mod(root.get('moduleResourceUri')),
                                 status=root.get('state').lower(),
                                 started_at=root.get('startTime'),
                                 last_state_change=root.get('lastStateChangeTime'),
<<<<<<< HEAD
                                 cloud=root.get('cloudServiceNames'),
                                 username=root.get('user'),
                                 abort=abort,
                                 service=service,
=======
                                 clouds=root.get('cloudServiceNames','').split(','),
                                 username=root.get('user'),
                                 abort=abort,
                                 service_url=service_url,
>>>>>>> 2372b1f2
                                 )

    def list_virtualmachines(self, deployment_id=None, offset=0, limit=20):
        """
        List virtual machines

        :param deployment_id: Retrieve only virtual machines about the specified run_id. Default to None
        :type deployment_id: str or UUID
        :param offset: Retrieve virtual machines starting by the offset<exp>th</exp> one. Default to 0
        :param limit: Retrieve at most 'limit' virtual machines. Default to 20

        """
        if deployment_id is not None:
            _deployment_id = str(deployment_id)

        root = self._xml_get('/vms', offset=offset, limit=limit, runUuid=_deployment_id)
        for elem in ElementTree__iter(root)('vm'):
            run_id_str = elem.get('runUuid')
            run_id = uuid.UUID(run_id_str) if run_id_str is not None else None
            yield models.VirtualMachine(id=elem.get('instanceId'),
                                        cloud=elem.get('cloud'),
                                        status=elem.get('state').lower(),
                                        deployment_id=run_id,
                                        deployment_owner=elem.get('runOwner'),
                                        ip=elem.get('ip'),
                                        cpu=elem.get('cpu'),
                                        ram=elem.get('ram'),
                                        disk=elem.get('disk'),
                                        instance_type=elem.get('instanceType'),
                                        is_usable=elem.get('isUsable'))

    def build_component(self, path, cloud=None):
        """

        :param path: The path to a component
        :type path: str
        :param cloud: The Cloud on which to build the component. If None, the user default Cloud will be used.
        :type cloud: str

        """
        response = self.session.post(self.endpoint + '/run', data={
            'type': 'Machine',
            'refqname': path,
            'parameter--cloudservice': cloud or 'default',
        })
        response.raise_for_status()
        run_id = response.headers['location'].split('/')[-1]
        return uuid.UUID(run_id)

    def deploy(self, path, cloud=None, parameters=None, tags=None, keep_running=None, scalable=False, multiplicity=None,
               tolerate_failures=None, check_ssh_key=False, raw_params=None):
        """
        Run a component or an application

        :param path: The path of the component/application to deploy
        :type path: str
        :param cloud: A string or a dict to specify on which Cloud(s) to deploy the component/application.
                      To deploy a component simply specify the Cloud name as a string.
                      To deploy a deployment specify a dict with the nodenames as keys and Cloud names as values.
                      If not specified the user default cloud will be used.
        :type cloud: str or dict
        :param parameters: A dict of parameters to redefine for this deployment.
                           To redefine a parameter of a node use "<nodename>" as keys and dict of parameters as values.
                           To redefine a parameter of a component or a global parameter use "<parametername>" as the key.
        :type parameters: dict
        :param tags: List of tags that can be used to identify or annotate a deployment
        :type tags: str or list
        :param keep_running: [Only apply to applications] Define when to terminate or not a deployment when it reach the
                             'Ready' state. Possibles values: 'always', 'never', 'on-success', 'on-error'.
                             If scalable is set to True, this value is ignored and it will behave as if it was set to 'always'.
                             If not specified the user default will be used.
        :type keep_running: 'always' or 'never' or 'on-success' or 'on-error'
        :param scalable: [Only apply to applications] True to start a scalable deployment. Default: False
        :type scalable: bool
        :param multiplicity: [Only apply to applications] A dict to specify how many instances to start per node.
                             Nodenames as keys and number of instances to start as values.
        :type multiplicity: dict
        :param tolerate_failures: [Only apply to applications] A dict to specify how many failures to tolerate per node.
                                  Nodenames as keys and number of failure to tolerate as values.
        :type tolerate_failures: dict
        :param check_ssh_key: Set it to True if you want the SlipStream server to check if you have a public ssh key
                              defined in your user profile. Useful if you want to ensure you will have access to VMs.
        :type check_ssh_key: bool
        :param raw_params: This allows you to pass parameters directly in the request to the SlipStream server.
                           Keys must be formatted in the format understood by the SlipStream server.
        :type raw_params: dict

        :return: The deployment UUID of the newly created deployment
        :rtype: uuid.UUID
        """

        _raw_params = dict() if raw_params is None else raw_params
        _raw_params.update(self._convert_parameters_to_raw_params(parameters))
        _raw_params.update(self._convert_clouds_to_raw_params(cloud))
        _raw_params.update(self._convert_multiplicity_to_raw_params(multiplicity))
        _raw_params.update(self._convert_tolerate_failures_to_raw_params(tolerate_failures))
        _raw_params['refqname'] = path

        if tags:
            _raw_params['tags'] = tags if isinstance(tags, six.string_types) else ','.join(tags)

        if keep_running:
            if keep_running not in self.KEEP_RUNNING_VALUES:
                raise ValueError('"keep_running" should be one of {}, not "{}"'.format(self.KEEP_RUNNING_VALUES,
                                                                                     keep_running))
            _raw_params['keep-running'] = keep_running

        if scalable:
            _raw_params['mutable'] = 'on'

        if not check_ssh_key:
            _raw_params['bypass-ssh-check'] = 'true'

        response = self.session.post(self.endpoint + '/run', data=_raw_params)

        if response.status_code == 409:
            reason = etree.fromstring(response.text).get('detail')
            raise SlipStreamError(reason)

        response.raise_for_status()
        deployment_id = response.headers['location'].split('/')[-1]
        return uuid.UUID(deployment_id)

    def terminate(self, deployment_id):
        """
        Terminate a deployment

        :param deployment_id: The UUID of the deployment to terminate
        :type deployment_id: str or uuid.UUID

        """
        response = self.session.delete('%s/run/%s' % (self.endpoint, deployment_id))
        response.raise_for_status()
        return True

    def usage(self):
        """
        Get current usage and quota by cloud service.
        """
        root = self._xml_get('/dashboard')
        for elem in ElementTree__iter(root)('cloudUsage'):
            yield models.Usage(cloud=elem.get('cloud'),
                               quota=int(elem.get('vmQuota')),
                               run_usage=int(elem.get('userRunUsage')),
                               vm_usage=int(elem.get('userVmUsage')),
                               inactive_vm_usage=int(elem.get('userInactiveVmUsage')),
                               others_vm_usage=int(elem.get('othersVmUsage')),
                               pending_vm_usage=int(elem.get('pendingVmUsage')),
                               unknown_vm_usage=int(elem.get('unknownVmUsage')))

    def publish(self, path):
        """
        Publish a component or an application to the appstore

        :param path: The path to a component or an application

        """
        response = self.session.put('%s%s/publish' % (self.endpoint,
                                                      _mod_url(path)))
        response.raise_for_status()
        return True

    def unpublish(self, path):
        """
        Unpublish a component or an application from the appstore

        :param path: The path to a component or an application

        """
        response = self.session.delete('%s%s/publish' % (self.endpoint,
                                                         _mod_url(path)))
        response.raise_for_status()
        return True

    def delete_element(self, path):
        """
        Delete a project, a component or an application

        :param path: The path to a component or an application

        """
        response = self.session.delete('%s%s' % (self.endpoint, _mod_url(path)))

        response.raise_for_status()
        return True

    @staticmethod
    def _check_type(obj_name, obj, allowed_types):
        if not isinstance(obj, allowed_types):
            raise ValueError('Invalid type "{}" for "{}"'.format(type(obj), obj_name))

    @classmethod
    def _convert_clouds_to_raw_params(cls, clouds):
        return cls._convert_per_node_parameter_to_raw_params('cloudservice', clouds, allowed_types=string_types)

    @classmethod
    def _convert_multiplicity_to_raw_params(cls, multiplicity):
        return cls._convert_per_node_parameter_to_raw_params('multiplicity', multiplicity,
                                                             allowed_types=(integer_types, string_types))

    @classmethod
    def _convert_tolerate_failures_to_raw_params(cls, tolerate_failures):
        return cls._convert_per_node_parameter_to_raw_params('max-provisioning-failures', tolerate_failures,
                                                             allowed_types=(integer_types, string_types))

    @classmethod
    def _convert_per_node_parameter_to_raw_params(cls, parameter_name, parameters, allowed_types=(string_types, int),
                                                  allow_no_node=True):
        raw_params = dict()

        if parameters is None:
            return raw_params

        if isinstance(parameters, dict):
            for key, value in parameters.items():
                cls._check_type('{}:{}'.format(key, parameter_name), value, allowed_types)
                raw_params['parameter--node--{}--{}'.format(key, parameter_name)] = value
        elif allow_no_node:
            cls._check_type(parameter_name, parameters, allowed_types)
            raw_params['parameter--{}'.format(parameter_name)] = parameters
        else:
            cls._check_type(parameter_name, parameters, dict)

        return raw_params

    @classmethod
    def _convert_parameters_to_raw_params(cls, parameters):
        raw_params = dict()

        if parameters is None:
            return raw_params

        for key, value in parameters.items():
            if isinstance(value, dict):
                # Redefine node parameters
                for parameter_name, parameter_value in value.items():
                    raw_params['parameter--node--{}--{}'.format(key, parameter_name)] = parameter_value
            else:
                if key in cls.GLOBAL_PARAMETERS:
                    # Redefine a global parameter
                    raw_params[key] = value
                else:
                    # Redefine a component parameter
                    raw_params['parameter--{}'.format(key)] = value

        return raw_params


<|MERGE_RESOLUTION|>--- conflicted
+++ resolved
@@ -255,14 +255,6 @@
 
         return True
 
-<<<<<<< HEAD
-    def get_user_informations(self, username):
-        """
-        Get informations for a given user, if permitted
-        :param username: The username of the user
-        :type path: str
-        """
-=======
     def get_user(self, username=None):
         """
         Get informations for a given user, if permitted
@@ -273,36 +265,12 @@
         if not username:
             username = self.username
 
->>>>>>> 2372b1f2
         try:
             root = self._xml_get('/user/%s' % username)
         except requests.HTTPError as e:
             if e.response.status_code == 403:
                 logger.debug("Access denied for user: {0}.")
             raise
-<<<<<<< HEAD
-        default_cloud = ""
-        ssh_public_key = ""
-        keep_running = ""
-        timeout = ""
-        configured_clouds = []
-        for n in root.find("parameters"):
-            parameter = n.find("parameter")
-            if parameter.get('name') == "General.default.cloud.service":
-                default_cloud = parameter.find("value").text
-            elif parameter.get('name') == "General.ssh.public.key":
-                ssh_public_key = parameter.find("value").text
-            elif parameter.get('name') == "General.keep-running":
-                keep_running = parameter.find("value").text
-            elif parameter.get('name') == "General.Timeout":
-                timeout = parameter.find("value").text
-            elif parameter.get('name').endswith(".username"):
-                value = parameter.find("value").text
-                if value is not None and value.strip() != "":
-                    configured_clouds.append(parameter.get('category'))
-        user = models.User(
-            name=root.get('name'),
-=======
 
         general_params = {}
         with_username = set()
@@ -324,23 +292,12 @@
 
         user = models.User(
             username=root.get('name'),
->>>>>>> 2372b1f2
             cyclone_login=root.get('cycloneLogin'),
             email=root.get('email'),
             first_name=root.get('firstName'),
             last_name=root.get('lastName'),
             organization=root.get('organization'),
             configured_clouds=configured_clouds,
-<<<<<<< HEAD
-            default_cloud=default_cloud,
-            ssh_public_key=ssh_public_key,
-            keep_running=keep_running,
-            timeout=timeout,
-            privileged=root.get('issuper').lower() == "true",
-        )
-        return user
-
-=======
             default_cloud=general_params.get('General.default.cloud.service'),
             ssh_public_keys=general_params.get('General.ssh.public.key', '').splitlines(),
             keep_running=general_params.get('General.keep-running'),
@@ -348,7 +305,6 @@
             privileged=root.get('issuper').lower() == "true",
         )
         return user
->>>>>>> 2372b1f2
 
     def list_applications(self):
         """
@@ -480,11 +436,7 @@
                                     cloud=elem.get('cloudServiceNames'),
                                     username=elem.get('username'),
                                     abort=elem.get('abort'),
-<<<<<<< HEAD
-                                    service=elem.get('serviceUrl'),
-=======
                                     service_url=elem.get('serviceUrl'),
->>>>>>> 2372b1f2
                                     )
 
     def get_deployment(self, deployment_id):
@@ -496,37 +448,19 @@
 
         """
         root = self._xml_get('/run/' + str(deployment_id))
-<<<<<<< HEAD
-        abort=None
-        service=None
-        for entry in root.find("runtimeParameters"):
-            p = entry.find("runtimeParameter")
-            if p.text is not None and p.get("key") == "ss:abort":
-                abort=p.text.strip()
-            if p.text is not None and p.get("key") == "ss:url.service":
-                service=p.text.strip()
-=======
 
         abort = root.findtext('runtimeParameters/entry/runtimeParameter[@key="ss:abort"]')
         service_url = root.findtext('runtimeParameters/entry/runtimeParameter[@key="ss:url.service"]')
 
->>>>>>> 2372b1f2
         return models.Deployment(id=uuid.UUID(root.get('uuid')),
                                  module=_mod(root.get('moduleResourceUri')),
                                  status=root.get('state').lower(),
                                  started_at=root.get('startTime'),
                                  last_state_change=root.get('lastStateChangeTime'),
-<<<<<<< HEAD
-                                 cloud=root.get('cloudServiceNames'),
-                                 username=root.get('user'),
-                                 abort=abort,
-                                 service=service,
-=======
                                  clouds=root.get('cloudServiceNames','').split(','),
                                  username=root.get('user'),
                                  abort=abort,
                                  service_url=service_url,
->>>>>>> 2372b1f2
                                  )
 
     def list_virtualmachines(self, deployment_id=None, offset=0, limit=20):
